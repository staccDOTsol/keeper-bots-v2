--- conflicted
+++ resolved
@@ -57,11 +57,9 @@
 } from './config';
 import { FundingRateUpdaterBot } from './bots/fundingRateUpdater';
 import { FillerLiteBot } from './bots/fillerLite';
-<<<<<<< HEAD
 import { JitProxyClient, JitterSniper } from '@drift-labs/jit-proxy/lib';
-=======
 import { MakerBidAskTwapCrank } from './bots/makerBidAskTwapCrank';
->>>>>>> 49c10d5e
+
 
 require('dotenv').config();
 const commitHash = process.env.COMMIT ?? '';
@@ -569,20 +567,9 @@
 		bots.push(
 			new JitMaker(
 				driftClient,
-<<<<<<< HEAD
 				jitter,
 				config.botConfigs!.jitMaker!,
 				config.global.driftEnv!
-=======
-				slotSubscriber,
-				{
-					rpcEndpoint: endpoint,
-					commit: commitHash,
-					driftEnv: config.global.driftEnv!,
-					driftPid: driftPublicKey.toBase58(),
-					walletAuthority: wallet.publicKey.toBase58(),
-				},
-				config.botConfigs!.jitMaker!
 			)
 		);
 	}
@@ -594,7 +581,6 @@
 				slotSubscriber,
 				config.global.driftEnv,
 				config.botConfigs!.markTwapCrank!
->>>>>>> 49c10d5e
 			)
 		);
 	}
